--- conflicted
+++ resolved
@@ -63,20 +63,11 @@
     }
     
     ///
-<<<<<<< HEAD
-    /// Set the body as a string and sets header Content-Type to application/json
-    ///
-    pub fn json(&mut self, body_string: &str) {
-        self.set("Content-Type", "application/json");
-        self.response
-            .body_bytes_from_vec(body_string.as_bytes().to_vec());
-=======
     /// Set Generic Serialize as body and sets header Content-Type to application/json
     ///
     pub fn json<T: Serialize>(&mut self, body: T) {
         self.set("Content-Type", "application/json");
         self.response.body_bytes_from_vec(to_vec(&body).unwrap());
->>>>>>> 32755c75
     }
     
     ///
